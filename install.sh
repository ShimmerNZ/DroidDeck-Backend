--- conflicted
+++ resolved
@@ -55,11 +55,7 @@
         build-essential cmake pkg-config git curl wget \
         python3 python3-pip python3-venv python3-dev \
         i2c-tools python3-smbus minicom \
-<<<<<<< HEAD
-        python3-rpi.gpio python3-gpiozero python3-lgpio lgpio-tools \
-=======
         python3-rpi.gpio python3-gpiozero python3-lgpio \
->>>>>>> 9c69c61e
         alsa-utils pulseaudio pulseaudio-utils portaudio19-dev libasound2-dev \
         ffmpeg sox libsox-fmt-all \
         samba samba-common-bin cifs-utils \
@@ -128,18 +124,6 @@
     
     # Core backend
     pip install \
-<<<<<<< HEAD
-        websockets>=10.0 \
-        pyserial>=3.5 \
-        psutil>=5.8.0 \
-        pygame>=2.1.0 \
-        requests>=2.25.0 \
-        flask>=2.0.0 \
-        flask-socketio>=5.0.0 \
-        python-engineio>=4.0.0 \
-        python-socketio>=5.0.0 \
-        numpy>=1.21.6
-=======
         "websockets>=10.0" \
         "pyserial>=3.5" \
         "psutil>=5.8.0" \
@@ -150,7 +134,6 @@
         "python-engineio>=4.0.0" \
         "python-socketio>=5.0.0" \
         "numpy>=1.21.6"
->>>>>>> 9c69c61e
     
     # Hardware control
     pip install \
@@ -170,17 +153,10 @@
     pip install pyaudio wave mutagen
     
     # Optional: Computer vision
-<<<<<<< HEAD
-    pip install opencv-python==4.5.5.64 --no-cache-dir || print_warning "OpenCV install skipped"
-    
-    # Optional: Bluetooth
-    pip install pybluez>=0.23 || print_warning "PyBluez install skipped (optional)"
-=======
     pip install "opencv-python==4.5.5.64" --no-cache-dir || print_warning "OpenCV install skipped"
     
     # Optional: Bluetooth
     pip install "pybluez>=0.23" || print_warning "PyBluez install skipped (optional)"
->>>>>>> 9c69c61e
     
     print_success "Python dependencies installed"
 }
@@ -235,21 +211,12 @@
         print_error "Make sure you cloned the complete repository"
         exit 1
     fi
-<<<<<<< HEAD
     
     # Check for essential config files
     MISSING_CONFIGS=()
     [ ! -f "configs/hardware_config.json" ] && MISSING_CONFIGS+=("hardware_config.json")
     [ ! -f "configs/camera_config.json" ] && MISSING_CONFIGS+=("camera_config.json")
     
-=======
-    
-    # Check for essential config files
-    MISSING_CONFIGS=()
-    [ ! -f "configs/hardware_config.json" ] && MISSING_CONFIGS+=("hardware_config.json")
-    [ ! -f "configs/camera_config.json" ] && MISSING_CONFIGS+=("camera_config.json")
-    
->>>>>>> 9c69c61e
     if [ ${#MISSING_CONFIGS[@]} -gt 0 ]; then
         print_warning "Missing config files: ${MISSING_CONFIGS[*]}"
         print_warning "These will be created on first run with defaults"
